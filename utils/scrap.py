--- conflicted
+++ resolved
@@ -13,11 +13,7 @@
 
 from db import database, crud
 
-<<<<<<< HEAD
-homepage = "https://tamilblasters.trade"
-=======
 homepage = "https://tamilblasters.life"
->>>>>>> 16d38df9
 
 tamil_blaster_links = {
     "tamil": {
